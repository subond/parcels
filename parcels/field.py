from scipy.interpolate import RegularGridInterpolator
from collections import Iterable
from py import path
import numpy as np
import xarray
from ctypes import Structure, c_int, c_float, c_double, POINTER
from netCDF4 import Dataset, num2date
from math import cos, pi
from datetime import timedelta


__all__ = ['CentralDifferences', 'Field', 'Geographic', 'GeographicPolar']


class FieldSamplingError(RuntimeError):
    """Utility error class to propagate erroneous field sampling"""

    def __init__(self, x, y, field=None):
        self.field = field
        self.x = x
        self.y = y
        message = "%s sampled at (%f, %f)" % (
            field.name if field else "Grid", self.x, self.y
        )
        super(FieldSamplingError, self).__init__(message)


class TimeExtrapolationError(RuntimeError):
    """Utility error class to propagate erroneous time extrapolation sampling"""

    def __init__(self, time, field=None):
        self.field = field
        self.time = time
        message = "%s sampled outside time domain at time %f." % (
            field.name if field else "Grid", self.time
        )
        message += " Try setting allow_time_extrapolation to True"
        super(TimeExtrapolationError, self).__init__(message)


def CentralDifferences(field_data, lat, lon):
    """Function to calculate gradients in two dimensions
    using central differences on field

    :param field_data: data to take the gradients of
    :param lat: latitude vector
    :param lon: longitude vector

    :rtype: gradient of data in zonal and meridional direction
    """
    r = 6.371e6  # radius of the earth
    deg2rd = np.pi / 180
    dy = r * np.diff(lat) * deg2rd
    # calculate the width of each cell, dependent on lon spacing and latitude
    dx = np.zeros([len(lon)-1, len(lat)], dtype=np.float32)
    for x in range(len(lon))[1:]:
        for y in range(len(lat)):
            dx[x-1, y] = r * np.cos(lat[y] * deg2rd) * (lon[x]-lon[x-1]) * deg2rd
    # calculate central differences for non-edge cells (with equal weighting)
    dVdx = np.zeros(shape=np.shape(field_data), dtype=np.float32)
    dVdy = np.zeros(shape=np.shape(field_data), dtype=np.float32)
    for x in range(len(lon))[1:-1]:
        for y in range(len(lat)):
            dVdx[x, y] = (field_data[x+1, y] - field_data[x-1, y]) / (2 * dx[x-1, y])
    for x in range(len(lon)):
        for y in range(len(lat))[1:-1]:
            dVdy[x, y] = (field_data[x, y+1] - field_data[x, y-1]) / (2 * dy[y-1])
    # Forward and backward difference for edges
    for x in range(len(lon)):
        dVdy[x, 0] = (field_data[x, 1] - field_data[x, 0]) / dy[0]
        dVdy[x, len(lat)-1] = (field_data[x, len(lat)-1] - field_data[x, len(lat)-2]) / dy[len(lat)-2]
    for y in range(len(lat)):
        dVdx[0, y] = (field_data[1, y] - field_data[0, y]) / dx[0, y]
        dVdx[len(lon)-1, y] = (field_data[len(lon)-1, y] - field_data[len(lon)-2, y]) / dx[len(lon)-2, y]

    return [dVdx, dVdy]


class UnitConverter(object):
    """ Interface class for spatial unit conversion during field sampling
        that performs no conversion.
    """
    source_unit = None
    target_unit = None

    def to_target(self, value, x, y, z):
        return value

    def ccode_to_target(self, x, y, z):
        return "1.0"

    def to_source(self, value, x, y, z):
        return value

    def ccode_to_source(self, x, y, z):
        return "1.0"


class Geographic(UnitConverter):
    """ Unit converter from geometric to geographic coordinates (m to degree) """
    source_unit = 'm'
    target_unit = 'degree'

    def to_target(self, value, x, y, z):
        return value / 1000. / 1.852 / 60.

    def ccode_to_target(self, x, y, z):
        return "(1.0 / (1000.0 * 1.852 * 60.0))"


class GeographicPolar(UnitConverter):
    """ Unit converter from geometric to geographic coordinates (m to degree)
        with a correction to account for narrower grid cells closer to the poles.
    """
    source_unit = 'm'
    target_unit = 'degree'

    def to_target(self, value, x, y, z):
        return value / 1000. / 1.852 / 60. / cos(y * pi / 180)

    def ccode_to_target(self, x, y, z):
        return "(1.0 / (1000. * 1.852 * 60. * cos(%s * M_PI / 180)))" % y


class Field(object):
    """Class that encapsulates access to field data.

    :param name: Name of the field
    :param data: 2D array of field data
    :param lon: Longitude coordinates of the field
    :param lat: Latitude coordinates of the field
    :param depth: Depth coordinates of the field
    :param time: Time coordinates of the field
    :param transpose: Transpose data to required (lon, lat) layout
    :param vmin: Minimum allowed value on the field.
           Data below this value are set to zero
    :param vmax: Maximum allowed value on the field
           Data above this value are set to zero
    :param time_origin: Time origin of the time axis
    :param units: type of units of the field (meters or degrees)
    :param interp_method: Method for interpolation
    :param allow_time_extrapolation: boolean whether to allow for extrapolation
    """

    def __init__(self, name, data, lon, lat, depth=None, time=None,
                 transpose=False, vmin=None, vmax=None, time_origin=0, units=None,
                 interp_method='linear', allow_time_extrapolation=None):
        self.name = name
        self.data = data
        self.lon = lon
        self.lat = lat
        self.depth = np.zeros(1, dtype=np.float32) if depth is None else depth
        self.time = np.zeros(1, dtype=np.float64) if time is None else time
        self.time_origin = time_origin
        self.units = units if units is not None else UnitConverter()
        self.interp_method = interp_method
        if allow_time_extrapolation is None:
            self.allow_time_extrapolation = True if time is None else False
        else:
            self.allow_time_extrapolation = allow_time_extrapolation

        # Ensure that field data is the right data type
        if not self.data.dtype == np.float32:
            print("WARNING: Casting field data to np.float32")
            self.data = self.data.astype(np.float32)
        if not self.lon.dtype == np.float32:
            print("WARNING: Casting lon data to np.float32")
            self.lon = self.lon.astype(np.float32)
        if not self.lat.dtype == np.float32:
            print("WARNING: Casting lat data to np.float32")
            self.lat = self.lat.astype(np.float32)
        if not self.depth.dtype == np.float32:
            print("WARNING: Casting depth data to np.float32")
            self.depth = self.depth.astype(np.float32)
        if not self.time.dtype == np.float64:
            print("WARNING: Casting time data to np.float64")
            self.time = self.time.astype(np.float64)
        if transpose:
            # Make a copy of the transposed array to enforce
            # C-contiguous memory layout for JIT mode.
            self.data = np.transpose(self.data).copy()
        if self.depth.size > 1:
            self.data = self.data.reshape((self.time.size, self.depth.size, self.lat.size, self.lon.size))
        else:
            self.data = self.data.reshape((self.time.size, self.lat.size, self.lon.size))

        # Hack around the fact that NaN and ridiculously large values
        # propagate in SciPy's interpolators
        if vmin is not None:
            self.data[self.data < vmin] = 0.
        if vmax is not None:
            self.data[self.data > vmax] = 0.
        self.data[np.isnan(self.data)] = 0.

        # Variable names in JIT code
        self.ccode_data = self.name
        self.ccode_lon = self.name + "_lon"
        self.ccode_lat = self.name + "_lat"

    @classmethod
    def from_netcdf(cls, name, dimensions, filenames, indices={},
                    allow_time_extrapolation=False, **kwargs):
        """Create field from netCDF file

        :param name: Name of the field to create
        :param dimensions: Variable names for the relevant dimensions
        :param filenames: Filenames of the field
        :param indices: indices for each dimension to read from file
        :param allow_time_extrapolation: boolean whether to allow for extrapolation
        """

        if not isinstance(filenames, Iterable):
            filenames = [filenames]
        with FileBuffer(filenames[0], dimensions) as filebuffer:
            lon, indslon = filebuffer.read_dimension('lon', indices)
            lat, indslat = filebuffer.read_dimension('lat', indices)
            depth, indsdepth = filebuffer.read_dimension('depth', indices)
            # Assign time_units if the time dimension has units and calendar
            time_units = filebuffer.time_units
            calendar = filebuffer.calendar
        # Concatenate time variable to determine overall dimension
        # across multiple files
        timeslices = []
        for fname in filenames:
            with FileBuffer(fname, dimensions) as filebuffer:
                timeslices.append(filebuffer.time)
        timeslices = np.array(timeslices)
        time = np.concatenate(timeslices)
        if time_units is None:
            time_origin = 0
        else:
            time_origin = num2date(0, time_units, calendar)

        # Pre-allocate grid data before reading files into buffer
        data = np.empty((time.size, depth.size, lat.size, lon.size), dtype=np.float32)
        tidx = 0
        for tslice, fname in zip(timeslices, filenames):
            with FileBuffer(fname, dimensions) as filebuffer:
                filebuffer.indslat = indslat
                filebuffer.indslon = indslon
                filebuffer.indsdepth = indsdepth
                tmp = filebuffer.data
                if len(tmp.shape) is 3:
                    data[tidx:, 0, :, :] = filebuffer.data[:, :, :]
                else:
                    data[tidx:, :, :, :] = filebuffer.data[:, :, :, :]
            tidx += len(tslice)
        # Time indexing after the fact only
        if 'time' in indices:
            time = time[indices['time']]
            data = data[indices['time'], :, :, :]
        return cls(name, data, lon, lat, depth=depth, time=time,
                   time_origin=time_origin, allow_time_extrapolation=allow_time_extrapolation, **kwargs)

    def __getitem__(self, key):
        return self.eval(*key)

    def gradient(self, timerange=None, lonrange=None, latrange=None, name=None):
        """Method to create gradients of Field"""
        if name is None:
            name = 'd' + self.name

        if timerange is None:
            time_i = range(len(self.time))
            time = self.time
        else:
            time_i = range(np.where(self.time >= timerange[0])[0][0], np.where(self.time <= timerange[1])[0][-1]+1)
            time = self.time[time_i]
        if lonrange is None:
            lon_i = range(len(self.lon))
            lon = self.lon
        else:
            lon_i = range(np.where(self.lon >= lonrange[0])[0][0], np.where(self.lon <= lonrange[1])[0][-1]+1)
            lon = self.lon[lon_i]
        if latrange is None:
            lat_i = range(len(self.lat))
            lat = self.lat
        else:
            lat_i = range(np.where(self.lat >= latrange[0])[0][0], np.where(self.lat <= latrange[1])[0][-1]+1)
            lat = self.lat[lat_i]

        dVdx = np.zeros(shape=(time.size, lat.size, lon.size), dtype=np.float32)
        dVdy = np.zeros(shape=(time.size, lat.size, lon.size), dtype=np.float32)
        for t in np.nditer(np.int32(time_i)):
            grad = CentralDifferences(np.transpose(self.data[t, :, :][np.ix_(lat_i, lon_i)]), lat, lon)
            dVdx[t, :, :] = np.array(np.transpose(grad[0]))
            dVdy[t, :, :] = np.array(np.transpose(grad[1]))

        return([Field(name + '_dx', dVdx, lon, lat, self.depth, time,
                      interp_method=self.interp_method, allow_time_extrapolation=self.allow_time_extrapolation),
                Field(name + '_dy', dVdy, lon, lat, self.depth, time,
                      interp_method=self.interp_method, allow_time_extrapolation=self.allow_time_extrapolation)])

    def interpolator3D(self, idx, z, y, x):
        """Scipy implementation of 3D interpolation, by first interpolating
        in horizontal, then in the vertical"""
        zdx = self.depth_index(z)
        f0 = self.interpolator2D(idx, z_idx=zdx - 1)((y, x))
        f1 = self.interpolator2D(idx, z_idx=zdx)((y, x))
        z0 = self.depth[zdx - 1]
        z1 = self.depth[zdx]
        return f0 + (f1 - f0) * ((z - z0) / (z1 - z0))

    def interpolator2D(self, t_idx, z_idx=None):
        """Provide a SciPy interpolator for spatial interpolation

        Note that the interpolator is configured to return NaN for
        out-of-bounds coordinates.
        """
        if z_idx is None:
            data = self.data[t_idx, :]
        else:
            data = self.data[t_idx, z_idx, :]
        return RegularGridInterpolator((self.lat, self.lon), data,
                                       bounds_error=False, fill_value=np.nan,
                                       method=self.interp_method)

    def temporal_interpolate_fullfield(self, tidx, time):
        """Calculate the data of a field between two snapshots,
        using linear interpolation

        :param tidx: Index in time array associated with time (via :func:`time_index`)
        :param time: Time to interpolate to

        :rtype: Linearly interpolated field"""
        t0 = self.time[tidx]
        t1 = self.time[tidx+1]
        f0 = self.data[tidx, :]
        f1 = self.data[tidx+1, :]
        return f0 + (f1 - f0) * ((time - t0) / (t1 - t0))

    def spatial_interpolation(self, tidx, z, y, x):
        """Interpolate horizontal field values using a SciPy interpolator"""
        if self.depth.size == 1:
            val = self.interpolator2D(tidx)((y, x))
        else:
            val = self.interpolator3D(tidx, z, y, x)
        if np.isnan(val):
            # Detect Out-of-bounds sampling and raise exception
            raise FieldSamplingError(x, y, field=self)
        else:
            return val

    def time_index(self, time):
        """Find the index in the time array associated with a given time

        Note that we normalize to either the first or the last index
        if the sampled value is outside the time value range.
        """
        if not self.allow_time_extrapolation and (time < self.time[0] or time > self.time[-1]):
            raise TimeExtrapolationError(time, field=self)
        time_index = self.time <= time
        if time_index.all():
            # If given time > last known grid time, use
            # the last grid frame without interpolation
            return len(self.time) - 1
        else:
            return time_index.argmin() - 1 if time_index.any() else 0

    def depth_index(self, depth):
        """Find the index in the depth array associated with a given depth

        Note that we normalize to either the first or the last index
        if the sampled value is outside the depth value range.
        """
        depth_index = self.depth <= depth
        if depth_index.all():
            # If given depth > last known grid depth, use
            # the last grid depth
            return len(self.depth) - 1
        else:
            return depth_index.argmin() - 1 if depth_index.any() else 0

    def eval(self, time, x, y, z):
        """Interpolate field values in space and time.

        We interpolate linearly in time and apply implicit unit
        conversion to the result. Note that we defer to
        scipy.interpolate to perform spatial interpolation.
        """
        t_idx = self.time_index(time)
        if t_idx < len(self.time)-1 and time > self.time[t_idx]:
            f0 = self.spatial_interpolation(t_idx, z, y, x)
            f1 = self.spatial_interpolation(t_idx + 1, z, y, x)
            t0 = self.time[t_idx]
            t1 = self.time[t_idx + 1]
            value = f0 + (f1 - f0) * ((time - t0) / (t1 - t0))
        else:
            # Skip temporal interpolation if time is outside
            # of the defined time range or if we have hit an
            # excat value in the time array.
            value = self.spatial_interpolation(t_idx, z, y, x)

        return self.units.to_target(value, x, y, z)

    def ccode_eval(self, var, t, x, y, z):
        # Casting interp_methd to int as easier to pass on in C-code
        return "temporal_interpolation_linear(%s, %s, %s, %s, %s, %s, %s, %s, &%s, %s)" \
            % (x, y, z, "particle->xi", "particle->yi", "particle->zi", t, self.name, var,
               self.interp_method.upper())

    def ccode_convert(self, _, x, y, z):
        return self.units.ccode_to_target(x, y, z)

    @property
    def ctypes_struct(self):
        """Returns a ctypes struct object containing all relevant
        pointers and sizes for this field."""

        # Ctypes struct corresponding to the type definition in parcels.h
        class CField(Structure):
            _fields_ = [('xdim', c_int), ('ydim', c_int), ('zdim', c_int),
                        ('tdim', c_int), ('tidx', c_int),
                        ('allow_time_extrapolation', c_int),
                        ('lon', POINTER(c_float)), ('lat', POINTER(c_float)),
                        ('depth', POINTER(c_float)), ('time', POINTER(c_double)),
                        ('data', POINTER(POINTER(c_float)))]

        # Create and populate the c-struct object
        allow_time_extrapolation = 1 if self.allow_time_extrapolation else 0
        cstruct = CField(self.lon.size, self.lat.size, self.depth.size,
                         self.time.size, 0, allow_time_extrapolation,
                         self.lon.ctypes.data_as(POINTER(c_float)),
                         self.lat.ctypes.data_as(POINTER(c_float)),
                         self.depth.ctypes.data_as(POINTER(c_float)),
                         self.time.ctypes.data_as(POINTER(c_double)),
                         self.data.ctypes.data_as(POINTER(POINTER(c_float))))
        return cstruct

    def show(self, with_particles=False, animation=False, show_time=0, vmin=None, vmax=None):
        """Method to 'show' a :class:`Field` using matplotlib

        :param with_particles: Boolean whether particles are also plotted on Field
        :param animation: Boolean whether result is a single plot, or an animation
        :param show_time: Time at which to show the Field (only in single-plot mode)
        :param vmin: minimum colour scale (only in single-plot mode)
        :param vmax: maximum colour scale (only in single-plot mode)
        """
        try:
            import matplotlib.pyplot as plt
            import matplotlib.animation as animation_plt
            from matplotlib import rc
        except:
            print("Visualisation is not possible. Matplotlib not found.")
            return

        if with_particles or (not animation):
            idx = self.time_index(show_time)
            if self.time.size > 1:
                data = np.squeeze(self.temporal_interpolate_fullfield(idx, show_time))
            else:
                data = np.squeeze(self.data)

            vmin = data.min() if vmin is None else vmin
            vmax = data.max() if vmax is None else vmax
            cs = plt.contourf(self.lon, self.lat, data,
                              levels=np.linspace(vmin, vmax, 256))
            cs.cmap.set_over('k')
            cs.cmap.set_under('w')
            cs.set_clim(vmin, vmax)
            plt.colorbar(cs)
            if not with_particles:
                plt.show()
        else:
            fig = plt.figure()
            ax = plt.axes(xlim=(self.lon[0], self.lon[-1]), ylim=(self.lat[0], self.lat[-1]))

            def animate(i):
                data = np.squeeze(self.data[i, :, :])
                cont = ax.contourf(self.lon, self.lat, data,
                                   levels=np.linspace(data.min(), data.max(), 256))
                return cont

            rc('animation', html='html5')
            anim = animation_plt.FuncAnimation(fig, animate, frames=np.arange(1, self.data.shape[0]),
                                               interval=100, blit=False)
            plt.close()
            return anim

    def add_periodic_halo(self, zonal, meridional, halosize=5):
        """Add a 'halo' to all Fields in a grid, through extending the Field (and lon/lat)
        by copying a small portion of the field on one side of the domain to the other.

        :param zonal: Create a halo in zonal direction (boolean)
        :param meridional: Create a halo in meridional direction (boolean)
        :param halosize: size of the halo (in grid points). Default is 5 grid points
        """
        if zonal:
            lonshift = (self.lon[-1] - 2 * self.lon[0] + self.lon[1])
            if len(self.data.shape) is 3:
                self.data = np.concatenate((self.data[:, :, -halosize:], self.data,
                                            self.data[:, :, 0:halosize]), axis=len(self.data.shape)-1)
            else:
                self.data = np.concatenate((self.data[:, :, :, -halosize:], self.data,
                                            self.data[:, :, :, 0:halosize]), axis=len(self.data.shape) - 1)
            self.lon = np.concatenate((self.lon[-halosize:] - lonshift,
                                       self.lon, self.lon[0:halosize] + lonshift))
        if meridional:
            latshift = (self.lat[-1] - 2 * self.lat[0] + self.lat[1])
            if len(self.data.shape) is 3:
                self.data = np.concatenate((self.data[:, -halosize:, :], self.data,
                                            self.data[:, 0:halosize, :]), axis=len(self.data.shape)-2)
            else:
                self.data = np.concatenate((self.data[:, :, -halosize:, :], self.data,
                                            self.data[:, :, 0:halosize, :]), axis=len(self.data.shape) - 2)
            self.lat = np.concatenate((self.lat[-halosize:] - latshift,
                                       self.lat, self.lat[0:halosize] + latshift))

    def write(self, filename, varname=None):
        """Write a :class:`Field` to a netcdf file

        :param filename: Basename of the file
        :param varname: Name of the field, to be appended to the filename"""
        filepath = str(path.local('%s%s.nc' % (filename, self.name)))
        if varname is None:
            varname = self.name
        # Derive name of 'depth' variable for NEMO convention
        vname_depth = 'depth%s' % self.name.lower()

        # Create DataArray objects for file I/O
        t, d, x, y = (self.time.size, self.depth.size,
                      self.lon.size, self.lat.size)
<<<<<<< HEAD
        nav_lon = xray.DataArray(self.lon + np.zeros((y, x), dtype=np.float32),
                                 coords=[('y', self.lat), ('x', self.lon)])
        nav_lat = xray.DataArray(self.lat.reshape(y, 1) + np.zeros(x, dtype=np.float32),
                                 coords=[('y', self.lat), ('x', self.lon)])
        vardata = xray.DataArray(self.data.reshape((t, d, y, x)),
                                 coords=[('time_counter', self.time),
                                         (vname_depth, self.depth),
                                         ('y', self.lat), ('x', self.lon)])
        # Create xray Dataset and output to netCDF format
        dset = xray.Dataset({varname: vardata}, coords={'nav_lon': nav_lon,
                                                        'nav_lat': nav_lat,
                                                        vname_depth: self.depth})
=======
        nav_lon = xarray.DataArray(self.lon + np.zeros((y, x), dtype=np.float32),
                                   coords=[('y', self.lat), ('x', self.lon)])
        nav_lat = xarray.DataArray(self.lat.reshape(y, 1) + np.zeros(x, dtype=np.float32),
                                   coords=[('y', self.lat), ('x', self.lon)])
        vardata = xarray.DataArray(self.data.reshape((t, d, y, x)),
                                   coords=[('time_counter', self.time),
                                           (vname_depth, self.depth),
                                           ('y', self.lat), ('x', self.lon)])
        # Create xarray Dataset and output to netCDF format
        dset = xarray.Dataset({varname: vardata}, coords={'nav_lon': nav_lon,
                                                          'nav_lat': nav_lat})
>>>>>>> 6c2cf33a
        dset.to_netcdf(filepath)


class FileBuffer(object):
    """ Class that encapsulates and manages deferred access to file data. """

    def __init__(self, filename, dimensions):
        self.filename = filename
        self.dimensions = dimensions  # Dict with dimension keyes for file data
        self.dataset = None

    def __enter__(self):
        self.dataset = Dataset(str(self.filename), 'r', format="NETCDF4")
        return self

    def __exit__(self, type, value, traceback):
        self.dataset.close()

    def read_dimension(self, dimname, indices):
        dim = getattr(self, dimname)
        inds = indices[dimname] if dimname in indices else range(dim.size)
        if not isinstance(inds, list):
            raise RuntimeError('Index for '+dimname+' needs to be a list')
        return dim[inds], inds

    @property
    def lon(self):
        lon = self.dataset[self.dimensions['lon']]
        return lon[0, :] if len(lon.shape) > 1 else lon[:]

    @property
    def lat(self):
        lat = self.dataset[self.dimensions['lat']]
        return lat[:, 0] if len(lat.shape) > 1 else lat[:]

    @property
    def depth(self):
        if 'depth' in self.dimensions:
            depth = self.dataset[self.dimensions['depth']]
            return depth[:, 0] if len(depth.shape) > 1 else depth[:]
        else:
            return np.zeros(1)

    @property
    def data(self):
        if len(self.dataset[self.dimensions['data']].shape) == 3:
            return self.dataset[self.dimensions['data']][:, self.indslat, self.indslon]
        else:
            return self.dataset[self.dimensions['data']][:, self.indsdepth, self.indslat, self.indslon]

    @property
    def time(self):
        if self.time_units is not None:
            dt = num2date(self.dataset[self.dimensions['time']][:],
                          self.time_units, self.calendar)
            dt -= num2date(0, self.time_units, self.calendar)
            return list(map(timedelta.total_seconds, dt))
        else:
            return self.dataset[self.dimensions['time']][:]

    @property
    def time_units(self):
        """ Derive time_units if the time dimension has units """
        try:
            return self.dataset[self.dimensions['time']].units
        except:
            try:
                return self.dataset[self.dimensions['time']].Unit
            except:
                return None

    @property
    def calendar(self):
        """ Derive calendar if the time dimension has calendar """
        try:
            calendar = self.dataset[self.dimensions['time']].calendar
            if calendar is ('proleptic_gregorian' or 'standard' or 'gregorian'):
                return calendar
            else:
                # Other calendars means the time can't be converted to datetime object
                # See http://unidata.github.io/netcdf4-python/#netCDF4.num2date
                return 'standard'
        except:
            return 'standard'<|MERGE_RESOLUTION|>--- conflicted
+++ resolved
@@ -520,20 +520,6 @@
         # Create DataArray objects for file I/O
         t, d, x, y = (self.time.size, self.depth.size,
                       self.lon.size, self.lat.size)
-<<<<<<< HEAD
-        nav_lon = xray.DataArray(self.lon + np.zeros((y, x), dtype=np.float32),
-                                 coords=[('y', self.lat), ('x', self.lon)])
-        nav_lat = xray.DataArray(self.lat.reshape(y, 1) + np.zeros(x, dtype=np.float32),
-                                 coords=[('y', self.lat), ('x', self.lon)])
-        vardata = xray.DataArray(self.data.reshape((t, d, y, x)),
-                                 coords=[('time_counter', self.time),
-                                         (vname_depth, self.depth),
-                                         ('y', self.lat), ('x', self.lon)])
-        # Create xray Dataset and output to netCDF format
-        dset = xray.Dataset({varname: vardata}, coords={'nav_lon': nav_lon,
-                                                        'nav_lat': nav_lat,
-                                                        vname_depth: self.depth})
-=======
         nav_lon = xarray.DataArray(self.lon + np.zeros((y, x), dtype=np.float32),
                                    coords=[('y', self.lat), ('x', self.lon)])
         nav_lat = xarray.DataArray(self.lat.reshape(y, 1) + np.zeros(x, dtype=np.float32),
@@ -544,8 +530,8 @@
                                            ('y', self.lat), ('x', self.lon)])
         # Create xarray Dataset and output to netCDF format
         dset = xarray.Dataset({varname: vardata}, coords={'nav_lon': nav_lon,
-                                                          'nav_lat': nav_lat})
->>>>>>> 6c2cf33a
+                                                          'nav_lat': nav_lat,
+                                                          vname_depth: self.depth})
         dset.to_netcdf(filepath)
 
 
