--- conflicted
+++ resolved
@@ -150,13 +150,9 @@
     """
 
     def __init__(self, name, data, lon, lat, depth=None, time=None,
-<<<<<<< HEAD
                  transpose=False, vmin=None, vmax=None, time_origin=0, data_converter=None,
-                 mesh='spherical', interp_method='linear', allow_time_extrapolation=None):
-=======
-                 transpose=False, vmin=None, vmax=None, time_origin=0, units=None,
-                 interp_method='linear', allow_time_extrapolation=None, time_periodic=False):
->>>>>>> b3786dfe
+                 mesh='spherical', interp_method='linear', allow_time_extrapolation=None,
+                 time_periodic=False):
         self.name = name
         self.data = data
         self.lon = lon
