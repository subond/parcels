from parcels.field import Field, DistanceConverter, Geographic, GeographicPolar
from parcels.loggers import logger
import numpy as np
from os import path
from glob import glob
from copy import deepcopy
from collections import defaultdict


__all__ = ['FieldSet']


def data_converters_func(mesh):
    """Helper function that assigns :class:`DistanceConverter` objects to
    :class:`Field` objects on :class:`FieldSet`

    :param mesh: mesh type (either `spherical` or `flat`)"""
    if mesh == 'spherical':
        data_converter_u = GeographicPolar()
        data_converter_v = Geographic()
    elif mesh == 'flat':
        data_converter_u = None
        data_converter_v = None
    else:
        raise ValueError("Unsupported mesh type. Choose either: 'spherical' or 'flat'")
    return data_converter_u, data_converter_v


class FieldSet(object):
    """FieldSet class that holds hydrodynamic data needed to execute particles

    :param U: :class:`parcels.field.Field` object for zonal velocity component
    :param V: :class:`parcels.field.Field` object for meridional velocity component
    :param allow_time_extrapolation: boolean whether to allow for extrapolation
    :param fields: Dictionary of additional :class:`parcels.field.Field` objects
    """
    def __init__(self, U, V, fields={}):
        self.U = U
        self.V = V

        # Add additional fields as attributes
        for name, field in fields.items():
            setattr(self, name, field)

    @classmethod
    def from_data(cls, data, dimensions, transpose=True, mesh='spherical',
                  allow_time_extrapolation=True, time_periodic=False, **kwargs):
        """Initialise FieldSet object from raw data

        :param data: Dictionary mapping field names to numpy arrays.
               Note that at least a 'U' and 'V' numpy array need to be given
        :param dimensions: Dictionary mapping field dimensions (lon,
               lat, depth, time) to numpy arrays.
               Note that dimensions can also be a dictionary of dictionaries if
               dimension names are different for each variable
               (e.g. dimensions['U'], dimensions['V'], etc).
        :param transpose: Boolean whether to transpose data on read-in
        :param mesh: String indicating the type of mesh coordinates and
               units used during velocity interpolation:

               1. spherical (default): Lat and lon in degree, with a
                  correction for zonal velocity U near the poles.
               2. flat: No conversion, lat/lon are assumed to be in m.
        :param allow_time_extrapolation: boolean whether to allow for extrapolation
        :param time_periodic: boolean whether to loop periodically over the time component of the FieldSet
               This flag overrides the allow_time_interpolation and sets it to False
        """

        data_converter_u, data_converter_v = data_converters_func(mesh)
        data_converters = defaultdict(DistanceConverter)
        data_converters.update({'U': data_converter_u, 'V': data_converter_v})

        fields = {}
        for name, datafld in data.items():
            # Use dimensions[name] if dimensions is a dict of dicts
            dims = dimensions[name] if name in dimensions else dimensions

            lon = dims['lon']
            lat = dims['lat']
            depth = np.zeros(1, dtype=np.float32) if 'depth' not in dims else dims['depth']
            time = np.zeros(1, dtype=np.float64) if 'time' not in dims else dims['time']

            fields[name] = Field(name, datafld, lon, lat, depth=depth,
<<<<<<< HEAD
                                 time=time, transpose=transpose, data_converter=data_converters[name],
                                 mesh=mesh, allow_time_extrapolation=allow_time_extrapolation, **kwargs)
=======
                                 time=time, transpose=transpose, units=units[name],
                                 allow_time_extrapolation=allow_time_extrapolation, time_periodic=time_periodic, **kwargs)
>>>>>>> 26035705
        u = fields.pop('U')
        v = fields.pop('V')
        return cls(u, v, fields=fields)

    @classmethod
    def from_netcdf(cls, filenames, variables, dimensions, indices={},
                    mesh='spherical', allow_time_extrapolation=False, time_periodic=False, **kwargs):
        """Initialises FieldSet data from files using NEMO conventions.

        :param filenames: Dictionary mapping variables to file(s). The
               filepath may contain wildcards to indicate multiple files,
               or be a list of file.
        :param variables: Dictionary mapping variables to variable
               names in the netCDF file(s).
        :param dimensions: Dictionary mapping data dimensions (lon,
               lat, depth, time, data) to dimensions in the netCF file(s).
               Note that dimensions can also be a dictionary of dictionaries if
               dimension names are different for each variable
               (e.g. dimensions['U'], dimensions['V'], etc).
        :param indices: Optional dictionary of indices for each dimension
               to read from file(s), to allow for reading of subset of data.
               Default is to read the full extent of each dimension.
        :param mesh: String indicating the type of mesh coordinates and
               units used during velocity interpolation:

               1. spherical (default): Lat and lon in degree, with a
                  correction for zonal velocity U near the poles.
               2. flat: No conversion, lat/lon are assumed to be in m.
        :param allow_time_extrapolation: boolean whether to allow for extrapolation
        :param time_periodic: boolean whether to loop periodically over the time component of the FieldSet
               This flag overrides the allow_time_interpolation and sets it to False
        """

        # Determine distance converters for all fields
        data_converter_u, data_converter_v = data_converters_func(mesh)
        data_converters = defaultdict(DistanceConverter)
        data_converters.update({'U': data_converter_u, 'V': data_converter_v})
        fields = {}
        for var, name in variables.items():
            # Resolve all matching paths for the current variable
            if isinstance(filenames[var], list):
                paths = filenames[var]
            else:
                paths = glob(str(filenames[var]))
            if len(paths) == 0:
                raise IOError("FieldSet files not found: %s" % str(filenames[var]))
            for fp in paths:
                if not path.exists(fp):
                    raise IOError("FieldSet file not found: %s" % str(fp))

            # Use dimensions[var] and indices[var] if either of them is a dict of dicts
            dims = dimensions[var] if var in dimensions else dimensions
            dims['data'] = name
            inds = indices[var] if var in indices else indices

<<<<<<< HEAD
            fields[var] = Field.from_netcdf(var, dims, paths, inds, data_converter=data_converters[var],
                                            mesh=mesh, allow_time_extrapolation=allow_time_extrapolation, **kwargs)
=======
            fields[var] = Field.from_netcdf(var, dims, paths, inds, units=units[var],
                                            allow_time_extrapolation=allow_time_extrapolation,
                                            time_periodic=time_periodic, **kwargs)
>>>>>>> 26035705
        u = fields.pop('U')
        v = fields.pop('V')
        return cls(u, v, fields=fields)

    @classmethod
    def from_nemo(cls, basename, uvar='vozocrtx', vvar='vomecrty',
                  indices={}, extra_fields={}, allow_time_extrapolation=False,
                  time_periodic=False, **kwargs):
        """Initialises FieldSet data from files using NEMO conventions.

        :param basename: Base name of the file(s); may contain
               wildcards to indicate multiple files.
        :param extra_fields: Extra fields to read beyond U and V
        :param indices: Optional dictionary of indices for each dimension
               to read from file(s), to allow for reading of subset of data.
               Default is to read the full extent of each dimension.
        :param allow_time_extrapolation: boolean whether to allow for extrapolation
        :param time_periodic: boolean whether to loop periodically over the time component of the FieldSet
               This flag overrides the allow_time_interpolation and sets it to False
        """

        dimensions = {}
        default_dims = {'lon': 'nav_lon', 'lat': 'nav_lat',
                        'depth': 'depth', 'time': 'time_counter'}
        extra_fields.update({'U': uvar, 'V': vvar})
        for vars in extra_fields:
            dimensions[vars] = deepcopy(default_dims)
            dimensions[vars]['depth'] = 'depth%s' % vars.lower()
        filenames = dict([(v, str("%s%s.nc" % (basename, v)))
                          for v in extra_fields.keys()])
        return cls.from_netcdf(filenames, indices=indices, variables=extra_fields,
                               dimensions=dimensions, allow_time_extrapolation=allow_time_extrapolation,
                               time_periodic=time_periodic, **kwargs)

    @property
    def fields(self):
        """Returns a list of all the :class:`parcels.field.Field` objects
        associated with this FieldSet"""
        return [v for v in self.__dict__.values() if isinstance(v, Field)]

    def add_field(self, field):
        """Add a :class:`parcels.field.Field` object to the FieldSet

        :param field: :class:`parcels.field.Field` object to be added
        """
        setattr(self, field.name, field)

    def add_constant(self, name, value):
        """Add a constant to the FieldSet. Note that all constants are
        stored as 32-bit floats. While constants can be updated during
        execution in SciPy mode, they can not be updated in JIT mode.

        :param name: Name of the constant
        :param value: Value of the constant (stored as 32-bit float)
        """
        setattr(self, name, value)

    def add_periodic_halo(self, zonal=False, meridional=False, halosize=5):
        """Add a 'halo' to all :class:`parcels.field.Field` objects in a FieldSet,
        through extending the Field (and lon/lat) by copying a small portion
        of the field on one side of the domain to the other.

        :param zonal: Create a halo in zonal direction (boolean)
        :param meridional: Create a halo in meridional direction (boolean)
        :param halosize: size of the halo (in grid points). Default is 5 grid points
        """

        # setting FieldSet constants for use in PeriodicBC kernel. Note using U-Field values
        if zonal:
            self.add_constant('halo_west', self.U.lon[0])
            self.add_constant('halo_east', self.U.lon[-1])
        if meridional:
            self.add_constant('halo_south', self.U.lat[0])
            self.add_constant('halo_north', self.U.lat[-1])

        for attr, value in self.__dict__.iteritems():
            if isinstance(value, Field):
                value.add_periodic_halo(zonal, meridional, halosize)

    def eval(self, x, y):
        """Evaluate the zonal and meridional velocities (u,v) at a point (x,y)

        :param x: zonal point to evaluate
        :param y: meridional point to evaluate

        :return u, v: zonal and meridional velocities at point"""

        u = self.U.eval(x, y)
        v = self.V.eval(x, y)
        return u, v

    def write(self, filename):
        """Write FieldSet to NetCDF file using NEMO convention

        :param filename: Basename of the output fileset"""
        logger.info("Generating NEMO FieldSet output with basename: %s" % filename)

        self.U.write(filename, varname='vozocrtx')
        self.V.write(filename, varname='vomecrty')

        for v in self.fields:
            if (v.name is not 'U') and (v.name is not 'V'):
                v.write(filename)

    def advancetime(self, fieldset_new):
        """Replace oldest time on FieldSet with new FieldSet

        :param fieldset_new: FieldSet snapshot with which the oldest time has to be replaced"""

        for vnew in fieldset_new.fields:
            v = getattr(self, vnew.name)
            v.advancetime(vnew)<|MERGE_RESOLUTION|>--- conflicted
+++ resolved
@@ -81,13 +81,9 @@
             time = np.zeros(1, dtype=np.float64) if 'time' not in dims else dims['time']
 
             fields[name] = Field(name, datafld, lon, lat, depth=depth,
-<<<<<<< HEAD
                                  time=time, transpose=transpose, data_converter=data_converters[name],
-                                 mesh=mesh, allow_time_extrapolation=allow_time_extrapolation, **kwargs)
-=======
-                                 time=time, transpose=transpose, units=units[name],
-                                 allow_time_extrapolation=allow_time_extrapolation, time_periodic=time_periodic, **kwargs)
->>>>>>> 26035705
+                                 mesh=mesh, allow_time_extrapolation=allow_time_extrapolation,
+                                 time_periodic=time_periodic, **kwargs)
         u = fields.pop('U')
         v = fields.pop('V')
         return cls(u, v, fields=fields)
@@ -143,14 +139,9 @@
             dims['data'] = name
             inds = indices[var] if var in indices else indices
 
-<<<<<<< HEAD
             fields[var] = Field.from_netcdf(var, dims, paths, inds, data_converter=data_converters[var],
-                                            mesh=mesh, allow_time_extrapolation=allow_time_extrapolation, **kwargs)
-=======
-            fields[var] = Field.from_netcdf(var, dims, paths, inds, units=units[var],
-                                            allow_time_extrapolation=allow_time_extrapolation,
+                                            mesh=mesh, allow_time_extrapolation=allow_time_extrapolation,
                                             time_periodic=time_periodic, **kwargs)
->>>>>>> 26035705
         u = fields.pop('U')
         v = fields.pop('V')
         return cls(u, v, fields=fields)
