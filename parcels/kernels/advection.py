"""Collection of pre-built advection kernels"""
from parcels.kernels.error import ErrorCode
import math


__all__ = ['AdvectionRK4', 'AdvectionEE', 'AdvectionRK45', 'AdvectionRK4_3D']


def AdvectionRK4(particle, fieldset, time, dt):
    """Advection of particles using fourth-order Runge-Kutta integration.

    Function needs to be converted to Kernel object before execution"""
    u1 = fieldset.U[time, particle.lon, particle.lat, particle.depth]
    v1 = fieldset.V[time, particle.lon, particle.lat, particle.depth]
    lon1, lat1 = (particle.lon + u1*.5*dt, particle.lat + v1*.5*dt)
    u2, v2 = (fieldset.U[time + .5 * dt, lon1, lat1, particle.depth], fieldset.V[time + .5 * dt, lon1, lat1, particle.depth])
    lon2, lat2 = (particle.lon + u2*.5*dt, particle.lat + v2*.5*dt)
    u3, v3 = (fieldset.U[time + .5 * dt, lon2, lat2, particle.depth], fieldset.V[time + .5 * dt, lon2, lat2, particle.depth])
    lon3, lat3 = (particle.lon + u3*dt, particle.lat + v3*dt)
    u4, v4 = (fieldset.U[time + dt, lon3, lat3, particle.depth], fieldset.V[time + dt, lon3, lat3, particle.depth])
    particle.lon += (u1 + 2*u2 + 2*u3 + u4) / 6. * dt
    particle.lat += (v1 + 2*v2 + 2*v3 + v4) / 6. * dt


<<<<<<< HEAD
def AdvectionRK4_3D(particle, grid, time, dt):
    """Advection of particles using fourth-order Runge-Kutta integration including vertical velocity.

    Function needs to be converted to Kernel object before execution"""
    u1 = grid.U[time, particle.lon, particle.lat, particle.depth]
    v1 = grid.V[time, particle.lon, particle.lat, particle.depth]
    w1 = grid.W[time, particle.lon, particle.lat, particle.depth]
    lon1 = particle.lon + u1*.5*dt
    lat1 = particle.lat + v1*.5*dt
    dep1 = particle.depth + w1*.5*dt
    u2 = grid.U[time + .5 * dt, lon1, lat1, dep1]
    v2 = grid.V[time + .5 * dt, lon1, lat1, dep1]
    w2 = grid.W[time + .5 * dt, lon1, lat1, dep1]
    lon2 = particle.lon + u2*.5*dt
    lat2 = particle.lat + v2*.5*dt
    dep2 = particle.depth + w2*.5*dt
    u3 = grid.U[time + .5 * dt, lon2, lat2, dep2]
    v3 = grid.V[time + .5 * dt, lon2, lat2, dep2]
    w3 = grid.W[time + .5 * dt, lon2, lat2, dep2]
    lon3 = particle.lon + u3*dt
    lat3 = particle.lat + v3*dt
    dep3 = particle.depth + w3*dt
    u4 = grid.U[time + dt, lon3, lat3, dep3]
    v4 = grid.V[time + dt, lon3, lat3, dep3]
    w4 = grid.W[time + dt, lon3, lat3, dep3]
    particle.lon += (u1 + 2*u2 + 2*u3 + u4) / 6. * dt
    particle.lat += (v1 + 2*v2 + 2*v3 + v4) / 6. * dt
    particle.depth += (w1 + 2*w2 + 2*w3 + w4) / 6. * dt


def AdvectionEE(particle, grid, time, dt):
=======
def AdvectionEE(particle, fieldset, time, dt):
>>>>>>> 5a47fc53
    """Advection of particles using Explicit Euler (aka Euler Forward) integration.

    Function needs to be converted to Kernel object before execution"""
    u1 = fieldset.U[time, particle.lon, particle.lat, particle.depth]
    v1 = fieldset.V[time, particle.lon, particle.lat, particle.depth]
    particle.lon += u1 * dt
    particle.lat += v1 * dt


def AdvectionRK45(particle, fieldset, time, dt):
    """Advection of particles using adadptive Runge-Kutta 4/5 integration.

    Times-step dt is halved if error is larger than tolerance, and doubled
    if error is smaller than 1/10th of tolerance, with tolerance set to
    1e-9 * dt by default."""
    tol = [1e-9]
    c = [1./4., 3./8., 12./13., 1., 1./2.]
    A = [[1./4., 0., 0., 0., 0.],
         [3./32., 9./32., 0., 0., 0.],
         [1932./2197., -7200./2197., 7296./2197., 0., 0.],
         [439./216., -8., 3680./513., -845./4104., 0.],
         [-8./27., 2., -3544./2565., 1859./4104., -11./40.]]
    b4 = [25./216., 0., 1408./2565., 2197./4104., -1./5.]
    b5 = [16./135., 0., 6656./12825., 28561./56430., -9./50., 2./55.]

    u1 = fieldset.U[time, particle.lon, particle.lat, particle.depth]
    v1 = fieldset.V[time, particle.lon, particle.lat, particle.depth]
    lon1, lat1 = (particle.lon + u1 * A[0][0] * dt,
                  particle.lat + v1 * A[0][0] * dt)
    u2, v2 = (fieldset.U[time + c[0] * dt, lon1, lat1, particle.depth],
              fieldset.V[time + c[0] * dt, lon1, lat1, particle.depth])
    lon2, lat2 = (particle.lon + (u1 * A[1][0] + u2 * A[1][1]) * dt,
                  particle.lat + (v1 * A[1][0] + v2 * A[1][1]) * dt)
    u3, v3 = (fieldset.U[time + c[1] * dt, lon2, lat2, particle.depth],
              fieldset.V[time + c[1] * dt, lon2, lat2, particle.depth])
    lon3, lat3 = (particle.lon + (u1 * A[2][0] + u2 * A[2][1] + u3 * A[2][2]) * dt,
                  particle.lat + (v1 * A[2][0] + v2 * A[2][1] + v3 * A[2][2]) * dt)
    u4, v4 = (fieldset.U[time + c[2] * dt, lon3, lat3, particle.depth],
              fieldset.V[time + c[2] * dt, lon3, lat3, particle.depth])
    lon4, lat4 = (particle.lon + (u1 * A[3][0] + u2 * A[3][1] + u3 * A[3][2] + u4 * A[3][3]) * dt,
                  particle.lat + (v1 * A[3][0] + v2 * A[3][1] + v3 * A[3][2] + v4 * A[3][3]) * dt)
    u5, v5 = (fieldset.U[time + c[3] * dt, lon4, lat4, particle.depth],
              fieldset.V[time + c[3] * dt, lon4, lat4, particle.depth])
    lon5, lat5 = (particle.lon + (u1 * A[4][0] + u2 * A[4][1] + u3 * A[4][2] + u4 * A[4][3] + u5 * A[4][4]) * dt,
                  particle.lat + (v1 * A[4][0] + v2 * A[4][1] + v3 * A[4][2] + v4 * A[4][3] + v5 * A[4][4]) * dt)
    u6, v6 = (fieldset.U[time + c[4] * dt, lon5, lat5, particle.depth],
              fieldset.V[time + c[4] * dt, lon5, lat5, particle.depth])

    lon_4th = particle.lon + (u1 * b4[0] + u2 * b4[1] + u3 * b4[2] + u4 * b4[3] + u5 * b4[4]) * dt
    lat_4th = particle.lat + (v1 * b4[0] + v2 * b4[1] + v3 * b4[2] + v4 * b4[3] + v5 * b4[4]) * dt
    lon_5th = particle.lon + (u1 * b5[0] + u2 * b5[1] + u3 * b5[2] + u4 * b5[3] + u5 * b5[4] + u6 * b5[5]) * dt
    lat_5th = particle.lat + (v1 * b5[0] + v2 * b5[1] + v3 * b5[2] + v4 * b5[3] + v5 * b5[4] + v6 * b5[5]) * dt

    kappa = math.sqrt(math.pow(lon_5th - lon_4th, 2) + math.pow(lat_5th - lat_4th, 2))
    if kappa <= math.fabs(dt * tol[0]):
        particle.lon = lon_4th
        particle.lat = lat_4th
        if kappa <= math.fabs(dt * tol[0] / 10):
            particle.dt *= 2
    else:
        particle.dt /= 2
        return ErrorCode.Repeat<|MERGE_RESOLUTION|>--- conflicted
+++ resolved
@@ -22,41 +22,37 @@
     particle.lat += (v1 + 2*v2 + 2*v3 + v4) / 6. * dt
 
 
-<<<<<<< HEAD
-def AdvectionRK4_3D(particle, grid, time, dt):
+def AdvectionRK4_3D(particle, fieldset, time, dt):
     """Advection of particles using fourth-order Runge-Kutta integration including vertical velocity.
 
     Function needs to be converted to Kernel object before execution"""
-    u1 = grid.U[time, particle.lon, particle.lat, particle.depth]
-    v1 = grid.V[time, particle.lon, particle.lat, particle.depth]
-    w1 = grid.W[time, particle.lon, particle.lat, particle.depth]
+    u1 = fieldset.U[time, particle.lon, particle.lat, particle.depth]
+    v1 = fieldset.V[time, particle.lon, particle.lat, particle.depth]
+    w1 = fieldset.W[time, particle.lon, particle.lat, particle.depth]
     lon1 = particle.lon + u1*.5*dt
     lat1 = particle.lat + v1*.5*dt
     dep1 = particle.depth + w1*.5*dt
-    u2 = grid.U[time + .5 * dt, lon1, lat1, dep1]
-    v2 = grid.V[time + .5 * dt, lon1, lat1, dep1]
-    w2 = grid.W[time + .5 * dt, lon1, lat1, dep1]
+    u2 = fieldset.U[time + .5 * dt, lon1, lat1, dep1]
+    v2 = fieldset.V[time + .5 * dt, lon1, lat1, dep1]
+    w2 = fieldset.W[time + .5 * dt, lon1, lat1, dep1]
     lon2 = particle.lon + u2*.5*dt
     lat2 = particle.lat + v2*.5*dt
     dep2 = particle.depth + w2*.5*dt
-    u3 = grid.U[time + .5 * dt, lon2, lat2, dep2]
-    v3 = grid.V[time + .5 * dt, lon2, lat2, dep2]
-    w3 = grid.W[time + .5 * dt, lon2, lat2, dep2]
+    u3 = fieldset.U[time + .5 * dt, lon2, lat2, dep2]
+    v3 = fieldset.V[time + .5 * dt, lon2, lat2, dep2]
+    w3 = fieldset.W[time + .5 * dt, lon2, lat2, dep2]
     lon3 = particle.lon + u3*dt
     lat3 = particle.lat + v3*dt
     dep3 = particle.depth + w3*dt
-    u4 = grid.U[time + dt, lon3, lat3, dep3]
-    v4 = grid.V[time + dt, lon3, lat3, dep3]
-    w4 = grid.W[time + dt, lon3, lat3, dep3]
+    u4 = fieldset.U[time + dt, lon3, lat3, dep3]
+    v4 = fieldset.V[time + dt, lon3, lat3, dep3]
+    w4 = fieldset.W[time + dt, lon3, lat3, dep3]
     particle.lon += (u1 + 2*u2 + 2*u3 + u4) / 6. * dt
     particle.lat += (v1 + 2*v2 + 2*v3 + v4) / 6. * dt
     particle.depth += (w1 + 2*w2 + 2*w3 + w4) / 6. * dt
 
 
-def AdvectionEE(particle, grid, time, dt):
-=======
 def AdvectionEE(particle, fieldset, time, dt):
->>>>>>> 5a47fc53
     """Advection of particles using Explicit Euler (aka Euler Forward) integration.
 
     Function needs to be converted to Kernel object before execution"""
